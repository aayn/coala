"""
This program is free software: you can redistribute it and/or modify
it under the terms of the GNU General Public License as published by
the Free Software Foundation, either version 3 of the License, or
(at your option) any later version.

This program is distributed in the hope that it will be useful,
but WITHOUT ANY WARRANTY; without even the implied warranty of
MERCHANTABILITY or FITNESS FOR A PARTICULAR PURPOSE. See the
GNU General Public License for more details.

You should have received a copy of the GNU General Public License
along with this program.  If not, see <http://www.gnu.org/licenses/>.
"""
from collections import OrderedDict


def path(obj):
    assert (type(obj) == Setting)
    obj.__path__()


<<<<<<< HEAD
class Setting:
    def __init__(self, key, value, origin):
        self.key = key
=======
class Setting: #TODO: maybe have to_string(), to_path() in addition to __bool__() etc? I'm at least not happy with having to import the path function to get a path.
    def __init__(self, value, origin):
>>>>>>> e969c6ed
        self.value = value
        self.origin = origin

    def __str__(self):
        return str(self.value)

    def __bool__(self):
        true_strings  = ['1', 'on',  'y', 'yes', 'yeah', 'always', 'sure', 'true', 'definitely', 'yup']
        false_strings = ['0', 'off', 'n', 'no',  'nope', 'never',  'nah',  'false']
        if self.value in true_strings:
            return True
        if self.value in false_strings:
            return False
        raise AttributeError

    def __int__(self):
        return int(self.value)

    def __len__(self):
        return len(self.value)

    def __path__(self):
        raise NotImplementedError<|MERGE_RESOLUTION|>--- conflicted
+++ resolved
@@ -20,14 +20,9 @@
     obj.__path__()
 
 
-<<<<<<< HEAD
-class Setting:
+class Setting: #TODO: maybe have to_string(), to_path() in addition to __bool__() etc? I'm at least not happy with having to import the path function to get a path.
     def __init__(self, key, value, origin):
         self.key = key
-=======
-class Setting: #TODO: maybe have to_string(), to_path() in addition to __bool__() etc? I'm at least not happy with having to import the path function to get a path.
-    def __init__(self, value, origin):
->>>>>>> e969c6ed
         self.value = value
         self.origin = origin
 
